--- conflicted
+++ resolved
@@ -16,7 +16,6 @@
 	"sync/atomic"
 	"time"
 
-<<<<<<< HEAD
 	"github.com/decred/dcrd/blockchain"
 	"github.com/decred/dcrd/blockchain/stake"
 	"github.com/decred/dcrd/chaincfg"
@@ -24,14 +23,6 @@
 	"github.com/decred/dcrd/database"
 	"github.com/decred/dcrd/wire"
 	"github.com/decred/dcrutil"
-=======
-	"github.com/btcsuite/btcd/blockchain"
-	"github.com/btcsuite/btcd/chaincfg"
-	"github.com/btcsuite/btcd/chaincfg/chainhash"
-	"github.com/btcsuite/btcd/database"
-	"github.com/btcsuite/btcd/wire"
-	"github.com/btcsuite/btcutil"
->>>>>>> bd4e64d1
 )
 
 const (
@@ -363,13 +354,8 @@
 // headerNode is used as a node in a list of headers that are linked together
 // between checkpoints.
 type headerNode struct {
-<<<<<<< HEAD
 	height int64
-	sha    *chainhash.Hash
-=======
-	height int32
 	hash   *chainhash.Hash
->>>>>>> bd4e64d1
 }
 
 // chainState tracks the state of the best chain as blocks are inserted.  This
@@ -380,7 +366,6 @@
 // is inserted and protecting it with a mutex.
 type chainState struct {
 	sync.Mutex
-<<<<<<< HEAD
 	newestHash          *chainhash.Hash
 	newestHeight        int64
 	nextFinalState      [6]byte
@@ -392,23 +377,13 @@
 	pastMedianTime      time.Time
 	pastMedianTimeErr   error
 	stakeVersion        uint32
-=======
-	newestHash        *chainhash.Hash
-	newestHeight      int32
-	pastMedianTime    time.Time
-	pastMedianTimeErr error
->>>>>>> bd4e64d1
 }
 
 // Best returns the block hash and height known for the tip of the best known
 // chain.
 //
 // This function is safe for concurrent access.
-<<<<<<< HEAD
 func (c *chainState) Best() (*chainhash.Hash, int64) {
-=======
-func (c *chainState) Best() (*chainhash.Hash, int32) {
->>>>>>> bd4e64d1
 	c.Lock()
 	defer c.Unlock()
 
@@ -468,7 +443,6 @@
 // blockManager provides a concurrency safe block manager for handling all
 // incoming blocks.
 type blockManager struct {
-<<<<<<< HEAD
 	server              *server
 	started             int32
 	shutdown            int32
@@ -488,24 +462,6 @@
 	chainState          chainState
 	wg                  sync.WaitGroup
 	quit                chan struct{}
-=======
-	server            *server
-	started           int32
-	shutdown          int32
-	chain             *blockchain.BlockChain
-	rejectedTxns      map[chainhash.Hash]struct{}
-	requestedTxns     map[chainhash.Hash]struct{}
-	requestedBlocks   map[chainhash.Hash]struct{}
-	progressLogger    *blockProgressLogger
-	receivedLogBlocks int64
-	receivedLogTx     int64
-	processingReqs    bool
-	syncPeer          *serverPeer
-	msgChan           chan interface{}
-	chainState        chainState
-	wg                sync.WaitGroup
-	quit              chan struct{}
->>>>>>> bd4e64d1
 
 	// The following fields are used for headers-first mode.
 	headersFirstMode bool
@@ -527,11 +483,7 @@
 
 // resetHeaderState sets the headers-first mode state to values appropriate for
 // syncing from a new peer.
-<<<<<<< HEAD
 func (b *blockManager) resetHeaderState(newestHash *chainhash.Hash, newestHeight int64) {
-=======
-func (b *blockManager) resetHeaderState(newestHash *chainhash.Hash, newestHeight int32) {
->>>>>>> bd4e64d1
 	b.headersFirstMode = false
 	b.headerList.Init()
 	b.startHeader = nil
@@ -549,19 +501,11 @@
 // This allows fast access to chain information since blockchain is currently not
 // safe for concurrent access and the block manager is typically quite busy
 // processing block and inventory.
-<<<<<<< HEAD
 func (b *blockManager) updateChainState(newestHash *chainhash.Hash,
-	newestHeight int64,
-	finalState [6]byte,
-	poolSize uint32,
-	nextStakeDiff int64,
-	winningTickets []chainhash.Hash,
-	missedTickets []chainhash.Hash,
-	curBlockHeader wire.BlockHeader) {
-
-=======
-func (b *blockManager) updateChainState(newestHash *chainhash.Hash, newestHeight int32) {
->>>>>>> bd4e64d1
+	newestHeight int64, finalState [6]byte, poolSize uint32,
+	nextStakeDiff int64, winningTickets []chainhash.Hash,
+	missedTickets []chainhash.Hash, curBlockHeader wire.BlockHeader) {
+
 	b.chainState.Lock()
 	defer b.chainState.Unlock()
 
@@ -1036,7 +980,7 @@
 	if votesTotal > int(b.server.chainParams.TicketsPerBlock) {
 		bmgrLog.Warnf("error found while adding hidden votes "+
 			"from block %v to the old block template: %v max "+
-			"votes expected but %v votes found", block.Sha(),
+			"votes expected but %v votes found", block.Hash(),
 			int(b.server.chainParams.TicketsPerBlock),
 			votesTotal)
 		return
@@ -1119,34 +1063,23 @@
 // handleBlockMsg handles block messages from all peers.
 func (b *blockManager) handleBlockMsg(bmsg *blockMsg) {
 	// If we didn't ask for this block then the peer is misbehaving.
-<<<<<<< HEAD
-	blockSha := bmsg.block.Sha()
-	if _, exists := bmsg.peer.requestedBlocks[*blockSha]; !exists {
+	blockHash := bmsg.block.Hash()
+	if _, exists := bmsg.peer.requestedBlocks[*blockHash]; !exists {
 		// Check to see if we ever requested this block, since it may
 		// have been accidentally sent in duplicate. If it was,
 		// increment the counter in the ever requested map and make
 		// sure that the node isn't spamming us with these blocks.
-		received, exists := b.requestedEverBlocks[*blockSha]
+		received, exists := b.requestedEverBlocks[*blockHash]
 		if exists {
 			if received > maxResendLimit {
 				bmgrLog.Warnf("Got duplicate block %v from %s -- "+
-					"too many times, disconnecting", blockSha,
-					bmsg.peer.Addr())
+					"too many times, disconnecting",
+					blockHash, bmsg.peer.Addr())
 				bmsg.peer.Disconnect()
 				return
 			}
-			b.requestedEverBlocks[*blockSha]++
+			b.requestedEverBlocks[*blockHash]++
 		} else {
-=======
-	blockHash := bmsg.block.Hash()
-	if _, exists := bmsg.peer.requestedBlocks[*blockHash]; !exists {
-		// The regression test intentionally sends some blocks twice
-		// to test duplicate block insertion fails.  Don't disconnect
-		// the peer or ignore the block when we're in regression test
-		// mode in this case so the chain code is actually fed the
-		// duplicate blocks.
-		if !cfg.RegressionTest {
->>>>>>> bd4e64d1
 			bmgrLog.Warnf("Got unrequested block %v from %s -- "+
 				"disconnecting", blockHash, bmsg.peer.Addr())
 			bmsg.peer.Disconnect()
@@ -1222,13 +1155,8 @@
 	// the block heights over other peers who's invs may have been ignored
 	// if we are actively syncing while the chain is not yet current or
 	// who may have lost the lock announcment race.
-<<<<<<< HEAD
 	var heightUpdate int64
-	var blkShaUpdate *chainhash.Hash
-=======
-	var heightUpdate int32
 	var blkHashUpdate *chainhash.Hash
->>>>>>> bd4e64d1
 
 	// Request the parents for the orphan block from the peer that sent it.
 	if isOrphan {
@@ -1238,25 +1166,9 @@
 		// Extraction is only attempted if the block's version is
 		// high enough (ver 2+).
 		header := &bmsg.block.MsgBlock().Header
-<<<<<<< HEAD
 		cbHeight := header.Height
 		heightUpdate = int64(cbHeight)
-		blkShaUpdate = blockSha
-=======
-		if blockchain.ShouldHaveSerializedBlockHeight(header) {
-			coinbaseTx := bmsg.block.Transactions()[0]
-			cbHeight, err := blockchain.ExtractCoinbaseHeight(coinbaseTx)
-			if err != nil {
-				bmgrLog.Warnf("Unable to extract height from "+
-					"coinbase tx: %v", err)
-			} else {
-				bmgrLog.Debugf("Extracted height of %v from "+
-					"orphan block", cbHeight)
-				heightUpdate = int32(cbHeight)
-				blkHashUpdate = blockHash
-			}
-		}
->>>>>>> bd4e64d1
+		blkHashUpdate = blockHash
 
 		orphanRoot := b.chain.GetOrphanRoot(blockHash)
 		locator, err := b.chain.LatestBlockLocator()
@@ -1288,24 +1200,24 @@
 			// first time determining them and we're synced to the latest
 			// checkpoint.
 			winningTickets, _, _, err :=
-				b.chain.LotteryDataForBlock(blockSha)
+				b.chain.LotteryDataForBlock(blockHash)
 			if err != nil && int64(bmsg.block.MsgBlock().Header.Height) >=
 				b.server.chainParams.StakeValidationHeight-1 {
 				bmgrLog.Errorf("Failed to get next winning tickets: %v", err)
 
 				code, reason := errToRejectErr(err)
 				bmsg.peer.PushRejectMsg(wire.CmdBlock, code, reason,
-					blockSha, false)
+					blockHash, false)
 				return
 			}
 
 			// Push winning tickets notifications if we need to.
 			winningTicketsNtfn := &WinningTicketsNtfnData{
-				BlockHash:   *blockSha,
+				BlockHash:   *blockHash,
 				BlockHeight: int64(bmsg.block.MsgBlock().Header.Height),
 				Tickets:     winningTickets}
 			b.lotteryDataBroadcastMutex.Lock()
-			_, beenNotified := b.lotteryDataBroadcast[*blockSha]
+			_, beenNotified := b.lotteryDataBroadcast[*blockHash]
 			b.lotteryDataBroadcastMutex.Unlock()
 			if !beenNotified && r != nil &&
 				int64(bmsg.block.MsgBlock().Header.Height) >
@@ -1313,7 +1225,7 @@
 				r.ntfnMgr.NotifyWinningTickets(winningTicketsNtfn)
 
 				b.lotteryDataBroadcastMutex.Lock()
-				b.lotteryDataBroadcast[*blockSha] = struct{}{}
+				b.lotteryDataBroadcast[*blockHash] = struct{}{}
 				b.lotteryDataBroadcastMutex.Unlock()
 			}
 		}
@@ -1340,7 +1252,6 @@
 					"for best block %v: %v", best.Hash, err)
 			}
 
-<<<<<<< HEAD
 			// Retrieve the current block header.
 			curBlockHeader := b.chain.BestBlockHeader()
 
@@ -1365,7 +1276,7 @@
 			}
 
 			winningTickets, poolSize, finalState, err :=
-				b.chain.LotteryDataForBlock(blockSha)
+				b.chain.LotteryDataForBlock(blockHash)
 			if err != nil {
 				bmgrLog.Warnf("Failed to get determine lottery "+
 					"data for new best block: %v", err)
@@ -1378,7 +1289,7 @@
 			// Update this peer's latest block height, for future
 			// potential sync node candidancy.
 			heightUpdate = best.Height
-			blkShaUpdate = best.Hash
+			blkHashUpdate = best.Hash
 
 			// Clear the rejected transactions.
 			b.rejectedTxns = make(map[chainhash.Hash]struct{})
@@ -1388,24 +1299,8 @@
 			// their old block template to become stale.
 			rpcServer := b.server.rpcServer
 			if rpcServer != nil {
-				rpcServer.gbtWorkState.NotifyBlockConnected(blockSha)
-			}
-=======
-		// Update this peer's latest block height, for future
-		// potential sync node candidacy.
-		heightUpdate = best.Height
-		blkHashUpdate = best.Hash
-
-		// Clear the rejected transactions.
-		b.rejectedTxns = make(map[chainhash.Hash]struct{})
-
-		// Allow any clients performing long polling via the
-		// getblocktemplate RPC to be notified when the new block causes
-		// their old block template to become stale.
-		rpcServer := b.server.rpcServer
-		if rpcServer != nil {
-			rpcServer.gbtWorkState.NotifyBlockConnected(blockHash)
->>>>>>> bd4e64d1
+				rpcServer.gbtWorkState.NotifyBlockConnected(blockHash)
+			}
 		}
 	}
 
@@ -1416,12 +1311,8 @@
 	if blkHashUpdate != nil && heightUpdate != 0 {
 		bmsg.peer.UpdateLastBlockHeight(heightUpdate)
 		if isOrphan || b.current() {
-<<<<<<< HEAD
-			go b.server.UpdatePeerHeights(blkShaUpdate, int64(heightUpdate),
+			go b.server.UpdatePeerHeights(blkHashUpdate, int64(heightUpdate),
 				bmsg.peer)
-=======
-			go b.server.UpdatePeerHeights(blkHashUpdate, int32(heightUpdate), bmsg.peer)
->>>>>>> bd4e64d1
 		}
 	}
 
@@ -1468,11 +1359,7 @@
 	b.headersFirstMode = false
 	b.headerList.Init()
 	bmgrLog.Infof("Reached the final checkpoint -- switching to normal mode")
-<<<<<<< HEAD
-	locator := blockchain.BlockLocator([]*chainhash.Hash{blockSha})
-=======
 	locator := blockchain.BlockLocator([]*chainhash.Hash{blockHash})
->>>>>>> bd4e64d1
 	err = bmsg.peer.PushGetBlocksMsg(locator, &zeroHash)
 	if err != nil {
 		bmgrLog.Warnf("Failed to send getblocks message to peer %s: %v",
@@ -1511,20 +1398,14 @@
 			continue
 		}
 		if !haveInv {
-<<<<<<< HEAD
-			b.requestedBlocks[*node.sha] = struct{}{}
-			b.requestedEverBlocks[*node.sha] = 0
-			b.syncPeer.requestedBlocks[*node.sha] = struct{}{}
+			b.requestedBlocks[*node.hash] = struct{}{}
+			b.requestedEverBlocks[*node.hash] = 0
+			b.syncPeer.requestedBlocks[*node.hash] = struct{}{}
 			err = gdmsg.AddInvVect(iv)
 			if err != nil {
 				bmgrLog.Warnf("Failed to add invvect while fetching "+
 					"block headers: %v", err)
 			}
-=======
-			b.requestedBlocks[*node.hash] = struct{}{}
-			b.syncPeer.requestedBlocks[*node.hash] = struct{}{}
-			gdmsg.AddInvVect(iv)
->>>>>>> bd4e64d1
 			numRequested++
 		}
 		b.startHeader = e.Next()
@@ -2038,10 +1919,10 @@
 					(bestHeight - maxLotteryDataBlockDelta)
 				if !isOrphan && !tooOldForLotteryData {
 					b.lotteryDataBroadcastMutex.Lock()
-					_, beenNotified := b.lotteryDataBroadcast[*msg.block.Sha()]
+					_, beenNotified := b.lotteryDataBroadcast[*msg.block.Hash()]
 					b.lotteryDataBroadcastMutex.Unlock()
 					winningTickets, _, _, err :=
-						b.chain.LotteryDataForBlock(msg.block.Sha())
+						b.chain.LotteryDataForBlock(msg.block.Hash())
 					if err != nil && int64(msg.block.MsgBlock().Header.Height) >=
 						b.server.chainParams.StakeValidationHeight-1 {
 						bmgrLog.Warnf("Stake failure in lottery tickets "+
@@ -2064,13 +1945,13 @@
 						(msg.block.Height() >
 							b.server.chainParams.LatestCheckpointHeight()) {
 						ntfnData := &WinningTicketsNtfnData{
-							*msg.block.Sha(),
+							*msg.block.Hash(),
 							int64(msg.block.MsgBlock().Header.Height),
 							winningTickets}
 
 						r.ntfnMgr.NotifyWinningTickets(ntfnData)
 						b.lotteryDataBroadcastMutex.Lock()
-						b.lotteryDataBroadcast[*msg.block.Sha()] = struct{}{}
+						b.lotteryDataBroadcast[*msg.block.Hash()] = struct{}{}
 						b.lotteryDataBroadcastMutex.Unlock()
 					}
 				}
@@ -2115,7 +1996,7 @@
 					curBlockHeader := b.chain.BestBlockHeader()
 
 					winningTickets, poolSize, finalState, err :=
-						b.chain.LotteryDataForBlock(msg.block.Sha())
+						b.chain.LotteryDataForBlock(msg.block.Hash())
 					if err != nil {
 						bmgrLog.Warnf("Failed to determine block "+
 							"lottery data for incoming best block %v: %v",
@@ -2231,7 +2112,7 @@
 			block.Height() > b.server.chainParams.LatestCheckpointHeight() &&
 			r != nil {
 
-			hash := block.Sha()
+			hash := block.Hash()
 			b.lotteryDataBroadcastMutex.Lock()
 			_, beenNotified := b.lotteryDataBroadcast[*hash]
 			b.lotteryDataBroadcastMutex.Unlock()
@@ -2242,7 +2123,7 @@
 			wt, _, _, err := b.chain.LotteryDataForBlock(hash)
 			if err != nil {
 				bmgrLog.Errorf("Couldn't calculate winning tickets for "+
-					"accepted block %v: %v", block.Sha(), err.Error())
+					"accepted block %v: %v", block.Hash(), err.Error())
 			} else {
 				if !beenNotified {
 					ntfnData := &WinningTicketsNtfnData{
@@ -2324,8 +2205,8 @@
 		for _, stx := range block.STransactions()[0:] {
 			b.server.txMemPool.RemoveTransaction(stx, false)
 			b.server.txMemPool.RemoveDoubleSpends(stx)
-			b.server.txMemPool.RemoveOrphan(stx.Sha())
-			acceptedTxs := b.server.txMemPool.ProcessOrphans(stx.Sha())
+			b.server.txMemPool.RemoveOrphan(stx.Hash())
+			acceptedTxs := b.server.txMemPool.ProcessOrphans(stx.Hash())
 			b.server.AnnounceNewTransactions(acceptedTxs)
 		}
 
@@ -2333,19 +2214,14 @@
 			// Now that this block is in the blockchain we can mark
 			// all the transactions (except the coinbase) as no
 			// longer needing rebroadcasting.
-<<<<<<< HEAD
 			if txTreeRegularValid {
 				for _, tx := range parentBlock.Transactions()[1:] {
-					iv := wire.NewInvVect(wire.InvTypeTx, tx.Sha())
+					iv := wire.NewInvVect(wire.InvTypeTx, tx.Hash())
 					b.server.RemoveRebroadcastInventory(iv)
 				}
 			}
 			for _, stx := range block.STransactions()[0:] {
-				iv := wire.NewInvVect(wire.InvTypeTx, stx.Sha())
-=======
-			for _, tx := range block.Transactions()[1:] {
-				iv := wire.NewInvVect(wire.InvTypeTx, tx.Hash())
->>>>>>> bd4e64d1
+				iv := wire.NewInvVect(wire.InvTypeTx, stx.Hash())
 				b.server.RemoveRebroadcastInventory(iv)
 			}
 
@@ -2405,8 +2281,8 @@
 			for _, tx := range parentBlock.Transactions()[1:] {
 				b.server.txMemPool.RemoveTransaction(tx, false)
 				b.server.txMemPool.RemoveDoubleSpends(tx)
-				b.server.txMemPool.RemoveOrphan(tx.Sha())
-				b.server.txMemPool.ProcessOrphans(tx.Sha())
+				b.server.txMemPool.RemoveOrphan(tx.Hash())
+				b.server.txMemPool.ProcessOrphans(tx.Hash())
 			}
 		}
 
@@ -2674,8 +2550,7 @@
 // CalcNextRequiredDiffFromNode on an internal instance of a block chain.  It is
 // funneled through the block manager since blockchain is not safe for concurrent
 // access.
-func (b *blockManager) CalcNextRequiredDiffNode(hash *chainhash.Hash,
-	timestamp time.Time) (uint32, error) {
+func (b *blockManager) CalcNextRequiredDiffNode(hash *chainhash.Hash, timestamp time.Time) (uint32, error) {
 	reply := make(chan calcNextReqDifficultyResponse)
 	b.msgChan <- calcNextReqDiffNodeMsg{
 		hash:      hash,
@@ -2703,8 +2578,7 @@
 // blockchain, and a user passed variable called ticketsInWindow that supplies
 // the number of tickets to be added in the remaining blocks to be mined for this
 // window period.
-func (b *blockManager) EstimateNextStakeDifficulty(ticketsInWindow int64,
-	useMax bool) (int64, error) {
+func (b *blockManager) EstimateNextStakeDifficulty(ticketsInWindow int64, useMax bool) (int64, error) {
 	reply := make(chan estimateNextStakeDifficultyResponse)
 	b.msgChan <- estimateNextStakeDifficultyMsg{
 		ticketsInWindow: ticketsInWindow,
@@ -2760,8 +2634,7 @@
 // ProcessBlock makes use of ProcessBlock on an internal instance of a block
 // chain.  It is funneled through the block manager since blockchain is not safe
 // for concurrent access.
-func (b *blockManager) ProcessBlock(block *dcrutil.Block,
-	flags blockchain.BehaviorFlags) (bool, error) {
+func (b *blockManager) ProcessBlock(block *dcrutil.Block, flags blockchain.BehaviorFlags) (bool, error) {
 	reply := make(chan processBlockResponse, 1)
 	b.msgChan <- processBlockMsg{block: block, flags: flags, reply: reply}
 	response := <-reply
@@ -2840,7 +2713,6 @@
 // Use Start to begin processing asynchronous block and inv updates.
 func newBlockManager(s *server, indexManager blockchain.IndexManager) (*blockManager, error) {
 	bm := blockManager{
-<<<<<<< HEAD
 		server:              s,
 		rejectedTxns:        make(map[chainhash.Hash]struct{}),
 		requestedTxns:       make(map[chainhash.Hash]struct{}),
@@ -2853,16 +2725,6 @@
 		headerList:          list.New(),
 		AggressiveMining:    !cfg.NonAggressive,
 		quit:                make(chan struct{}),
-=======
-		server:          s,
-		rejectedTxns:    make(map[chainhash.Hash]struct{}),
-		requestedTxns:   make(map[chainhash.Hash]struct{}),
-		requestedBlocks: make(map[chainhash.Hash]struct{}),
-		progressLogger:  newBlockProgressLogger("Processed", bmgrLog),
-		msgChan:         make(chan interface{}, cfg.MaxPeers*3),
-		headerList:      list.New(),
-		quit:            make(chan struct{}),
->>>>>>> bd4e64d1
 	}
 
 	// Create a new block chain instance with the appropriate configuration.
