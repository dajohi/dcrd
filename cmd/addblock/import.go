// Copyright (c) 2013-2016 The btcsuite developers
// Copyright (c) 2015-2016 The Decred developers
// Use of this source code is governed by an ISC
// license that can be found in the LICENSE file.

package main

import (
	"encoding/binary"
	"fmt"
	"io"
	"sync"
	"time"

	"github.com/decred/dcrd/blockchain"
	"github.com/decred/dcrd/blockchain/indexers"
	"github.com/decred/dcrd/chaincfg/chainhash"
	"github.com/decred/dcrd/database"
	"github.com/decred/dcrd/wire"
	"github.com/decred/dcrutil"
)

var zeroHash = chainhash.Hash{}

// importResults houses the stats and result as an import operation.
type importResults struct {
	blocksProcessed int64
	blocksImported  int64
	duration        time.Duration
	err             error
}

// blockImporter houses information about an ongoing import from a block data
// file to the block database.
type blockImporter struct {
	db                database.DB
	chain             *blockchain.BlockChain
	r                 io.ReadSeeker
	processQueue      chan []byte
	doneChan          chan bool
	errChan           chan error
	quit              chan struct{}
	wg                sync.WaitGroup
	blocksProcessed   int64
	blocksImported    int64
	receivedLogBlocks int64
	receivedLogTx     int64
	lastHeight        int64
	lastBlockTime     time.Time
	lastLogTime       time.Time
	startTime         time.Time
}

// readBlock reads the next block from the input file.
func (bi *blockImporter) readBlock() ([]byte, error) {
	// The block file format is:
	//  <network> <block length> <serialized block>
	var net uint32
	err := binary.Read(bi.r, binary.LittleEndian, &net)
	if err != nil {
		if err != io.EOF {
			return nil, err
		}

		// No block and no error means there are no more blocks to read.
		return nil, nil
	}
	if net != uint32(activeNetParams.Net) {
		return nil, fmt.Errorf("network mismatch -- got %x, want %x",
			net, uint32(activeNetParams.Net))
	}

	// Read the block length and ensure it is sane.
	var blockLen uint32
	if err := binary.Read(bi.r, binary.LittleEndian, &blockLen); err != nil {
		return nil, err
	}
	if blockLen > wire.MaxBlockPayload {
		return nil, fmt.Errorf("block payload of %d bytes is larger "+
			"than the max allowed %d bytes", blockLen,
			wire.MaxBlockPayload)
	}

	serializedBlock := make([]byte, blockLen)
	if _, err := io.ReadFull(bi.r, serializedBlock); err != nil {
		return nil, err
	}

	return serializedBlock, nil
}

// processBlock potentially imports the block into the database.  It first
// deserializes the raw block while checking for errors.  Already known blocks
// are skipped and orphan blocks are considered errors.  Finally, it runs the
// block through the chain rules to ensure it follows all rules and matches
// up to the known checkpoint.  Returns whether the block was imported along
// with any potential errors.
func (bi *blockImporter) processBlock(serializedBlock []byte) (bool, error) {
	// Deserialize the block which includes checks for malformed blocks.
	block, err := dcrutil.NewBlockFromBytes(serializedBlock)
	if err != nil {
		return false, err
	}

	// update progress statistics
	bi.lastBlockTime = block.MsgBlock().Header.Timestamp
	bi.receivedLogTx += int64(len(block.MsgBlock().Transactions))

	// Skip blocks that already exist.
	blockHash := block.Hash()
	exists, err := bi.chain.HaveBlock(blockHash)
	if err != nil {
		return false, err
	}
	if exists {
		return false, nil
	}

	// Don't bother trying to process orphans.
	prevHash := &block.MsgBlock().Header.PrevBlock
	if !prevHash.IsEqual(&zeroHash) {
		exists, err := bi.chain.HaveBlock(prevHash)
		if err != nil {
			return false, err
		}
		if !exists {
			return false, fmt.Errorf("import file contains block "+
				"%v which does not link to the available "+
				"block chain", prevHash)
		}
	}

	// Ensure the blocks follows all of the chain rules and match up to the
	// known checkpoints.
<<<<<<< HEAD
	_, isOrphan, err := bi.chain.ProcessBlock(block, blockchain.BFFastAdd)
=======
	isMainChain, isOrphan, err := bi.chain.ProcessBlock(block,
		blockchain.BFFastAdd)
>>>>>>> 77913ad2
	if err != nil {
		return false, err
	}
	if !isMainChain {
		return false, fmt.Errorf("import file contains an block that "+
			"does not extend the main chain: %v", blockHash)
	}
	if isOrphan {
		return false, fmt.Errorf("import file contains an orphan "+
			"block: %v", blockHash)
	}

	return true, nil
}

// readHandler is the main handler for reading blocks from the import file.
// This allows block processing to take place in parallel with block reads.
// It must be run as a goroutine.
func (bi *blockImporter) readHandler() {
out:
	for {
		// Read the next block from the file and if anything goes wrong
		// notify the status handler with the error and bail.
		serializedBlock, err := bi.readBlock()
		if err != nil {
			bi.errChan <- fmt.Errorf("Error reading from input "+
				"file: %v", err.Error())
			break out
		}

		// A nil block with no error means we're done.
		if serializedBlock == nil {
			break out
		}

		// Send the block or quit if we've been signalled to exit by
		// the status handler due to an error elsewhere.
		select {
		case bi.processQueue <- serializedBlock:
		case <-bi.quit:
			break out
		}
	}

	// Close the processing channel to signal no more blocks are coming.
	close(bi.processQueue)
	bi.wg.Done()
}

// logProgress logs block progress as an information message.  In order to
// prevent spam, it limits logging to one message every cfg.Progress seconds
// with duration and totals included.
func (bi *blockImporter) logProgress() {
	bi.receivedLogBlocks++

	now := time.Now()
	duration := now.Sub(bi.lastLogTime)
	if duration < time.Second*time.Duration(cfg.Progress) {
		return
	}

	// Truncate the duration to 10s of milliseconds.
	durationMillis := int64(duration / time.Millisecond)
	tDuration := 10 * time.Millisecond * time.Duration(durationMillis/10)

	// Log information about new block height.
	blockStr := "blocks"
	if bi.receivedLogBlocks == 1 {
		blockStr = "block"
	}
	txStr := "transactions"
	if bi.receivedLogTx == 1 {
		txStr = "transaction"
	}
	log.Infof("Processed %d %s in the last %s (%d %s, height %d, %s)",
		bi.receivedLogBlocks, blockStr, tDuration, bi.receivedLogTx,
		txStr, bi.lastHeight, bi.lastBlockTime)

	bi.receivedLogBlocks = 0
	bi.receivedLogTx = 0
	bi.lastLogTime = now
}

// processHandler is the main handler for processing blocks.  This allows block
// processing to take place in parallel with block reads from the import file.
// It must be run as a goroutine.
func (bi *blockImporter) processHandler() {
out:
	for {
		select {
		case serializedBlock, ok := <-bi.processQueue:
			// We're done when the channel is closed.
			if !ok {
				break out
			}

			bi.blocksProcessed++
			bi.lastHeight++
			imported, err := bi.processBlock(serializedBlock)
			if err != nil {
				bi.errChan <- err
				break out
			}

			if imported {
				bi.blocksImported++
			}

			bi.logProgress()

		case <-bi.quit:
			break out
		}
	}
	bi.wg.Done()
}

// statusHandler waits for updates from the import operation and notifies
// the passed doneChan with the results of the import.  It also causes all
// goroutines to exit if an error is reported from any of them.
func (bi *blockImporter) statusHandler(resultsChan chan *importResults) {
	select {
	// An error from either of the goroutines means we're done so signal
	// caller with the error and signal all goroutines to quit.
	case err := <-bi.errChan:
		resultsChan <- &importResults{
			blocksProcessed: bi.blocksProcessed,
			blocksImported:  bi.blocksImported,
			duration:        time.Since(bi.startTime),
			err:             err,
		}
		close(bi.quit)

	// The import finished normally.
	case <-bi.doneChan:
		resultsChan <- &importResults{
			blocksProcessed: bi.blocksProcessed,
			blocksImported:  bi.blocksImported,
			duration:        time.Since(bi.startTime),
			err:             nil,
		}
	}
}

// Import is the core function which handles importing the blocks from the file
// associated with the block importer to the database.  It returns a channel
// on which the results will be returned when the operation has completed.
func (bi *blockImporter) Import() chan *importResults {
	// Start up the read and process handling goroutines.  This setup allows
	// blocks to be read from disk in parallel while being processed.
	bi.wg.Add(2)
	go bi.readHandler()
	go bi.processHandler()

	// Wait for the import to finish in a separate goroutine and signal
	// the status handler when done.
	go func() {
		bi.wg.Wait()
		bi.doneChan <- true
	}()

	// Start the status handler and return the result channel that it will
	// send the results on when the import is done.
	resultChan := make(chan *importResults)
	go bi.statusHandler(resultChan)
	return resultChan
}

// newBlockImporter returns a new importer for the provided file reader seeker
// and database.
func newBlockImporter(db database.DB, r io.ReadSeeker) (*blockImporter, error) {
	// Create the various indexes as needed.
	//
	// CAUTION: the txindex needs to be first in the indexes array because
	// the addrindex uses data from the txindex during catchup.  If the
	// addrindex is run first, it may not have the transactions from the
	// current block indexed.
	var indexes []indexers.Indexer
	if cfg.TxIndex || cfg.AddrIndex {
		// Enable transaction index if address index is enabled since it
		// requires it.
		if !cfg.TxIndex {
			log.Infof("Transaction index enabled because it is " +
				"required by the address index")
			cfg.TxIndex = true
		} else {
			log.Info("Transaction index is enabled")
		}
		indexes = append(indexes, indexers.NewTxIndex(db))
	}
	if cfg.AddrIndex {
		log.Info("Address index is enabled")
		indexes = append(indexes, indexers.NewAddrIndex(db, activeNetParams))
	}
	if !cfg.NoExistsAddrIndex {
		log.Info("Exists address index is enabled")
		indexes = append(indexes, indexers.NewExistsAddrIndex(db,
			activeNetParams))
	}

	// Create an index manager if any of the optional indexes are enabled.
	var indexManager blockchain.IndexManager
	if len(indexes) > 0 {
		indexManager = indexers.NewManager(db, indexes, activeNetParams)
	}

	chain, err := blockchain.New(&blockchain.Config{
		DB:           db,
		ChainParams:  activeNetParams,
		TimeSource:   blockchain.NewMedianTime(),
		IndexManager: indexManager,
	})
	if err != nil {
		return nil, err
	}

	return &blockImporter{
		db:           db,
		r:            r,
		processQueue: make(chan []byte, 2),
		doneChan:     make(chan bool),
		errChan:      make(chan error),
		quit:         make(chan struct{}),
		chain:        chain,
		lastLogTime:  time.Now(),
		startTime:    time.Now(),
	}, nil
}<|MERGE_RESOLUTION|>--- conflicted
+++ resolved
@@ -132,12 +132,8 @@
 
 	// Ensure the blocks follows all of the chain rules and match up to the
 	// known checkpoints.
-<<<<<<< HEAD
-	_, isOrphan, err := bi.chain.ProcessBlock(block, blockchain.BFFastAdd)
-=======
 	isMainChain, isOrphan, err := bi.chain.ProcessBlock(block,
 		blockchain.BFFastAdd)
->>>>>>> 77913ad2
 	if err != nil {
 		return false, err
 	}
