--- conflicted
+++ resolved
@@ -562,54 +562,13 @@
 )
 
 var (
-<<<<<<< HEAD
-	registeredNets = map[wire.CurrencyNet]struct{}{
-		MainNetParams.Net: {},
-		TestNetParams.Net: {},
-		SimNetParams.Net:  {},
-	}
-
-	pubKeyAddrIDs = map[[2]byte]struct{}{
-		MainNetParams.PubKeyAddrID: {},
-		TestNetParams.PubKeyAddrID: {},
-		SimNetParams.PubKeyAddrID:  {},
-	}
-
-	pubKeyHashAddrIDs = map[[2]byte]struct{}{
-		MainNetParams.PubKeyHashAddrID: {},
-		TestNetParams.PubKeyHashAddrID: {},
-		SimNetParams.PubKeyHashAddrID:  {},
-	}
-
-	pkhEdwardsAddrIDs = map[[2]byte]struct{}{
-		MainNetParams.PKHEdwardsAddrID: {},
-		TestNetParams.PKHEdwardsAddrID: {},
-		SimNetParams.PKHEdwardsAddrID:  {},
-	}
-
-	pkhSchnorrAddrIDs = map[[2]byte]struct{}{
-		MainNetParams.PKHSchnorrAddrID: {},
-		TestNetParams.PKHSchnorrAddrID: {},
-		SimNetParams.PKHSchnorrAddrID:  {},
-	}
-
-	scriptHashAddrIDs = map[[2]byte]struct{}{
-		MainNetParams.ScriptHashAddrID: {},
-		TestNetParams.ScriptHashAddrID: {},
-		SimNetParams.ScriptHashAddrID:  {},
-	}
-
-	hdPrivToPubKeyIDs = map[[4]byte][]byte{
-		MainNetParams.HDPrivateKeyID: MainNetParams.HDPublicKeyID[:],
-		TestNetParams.HDPrivateKeyID: TestNetParams.HDPublicKeyID[:],
-		SimNetParams.HDPrivateKeyID:  SimNetParams.HDPublicKeyID[:],
-	}
-=======
-	registeredNets    = make(map[wire.BitcoinNet]struct{})
-	pubKeyHashAddrIDs = make(map[byte]struct{})
-	scriptHashAddrIDs = make(map[byte]struct{})
+	registeredNets    = make(map[wire.CurrencyNet]struct{})
+	pubKeyAddrIDs     = make(map[[2]byte]struct{})
+	pubKeyHashAddrIDs = make(map[[2]byte]struct{})
+	pkhEdwardsAddrIDs = make(map[[2]byte]struct{})
+	pkhSchnorrAddrIDs = make(map[[2]byte]struct{})
+	scriptHashAddrIDs = make(map[[2]byte]struct{})
 	hdPrivToPubKeyIDs = make(map[[4]byte][]byte)
->>>>>>> c7e5d56b
 )
 
 // Register registers the network parameters for a Decred network.  This may
@@ -633,20 +592,19 @@
 	return nil
 }
 
-<<<<<<< HEAD
-// IsPubKeyAddrID returns whether the id is an identifier known to prefix a
-// pay-to-pubkey address on any default or registered network.
-func IsPubKeyAddrID(id [2]byte) bool {
-	_, ok := pubKeyHashAddrIDs[id]
-	return ok
-=======
 // mustRegister performs the same function as Register except it panics if there
 // is an error.  This should only be called from package init functions.
 func mustRegister(params *Params) {
 	if err := Register(params); err != nil {
 		panic("failed to register network: " + err.Error())
 	}
->>>>>>> c7e5d56b
+}
+
+// IsPubKeyAddrID returns whether the id is an identifier known to prefix a
+// pay-to-pubkey address on any default or registered network.
+func IsPubKeyAddrID(id [2]byte) bool {
+	_, ok := pubKeyHashAddrIDs[id]
+	return ok
 }
 
 // IsPubKeyHashAddrID returns whether the id is an identifier known to prefix a
@@ -722,7 +680,6 @@
 	return sha
 }
 
-<<<<<<< HEAD
 // BlockOneSubsidy returns the total subsidy of block height 1 for the
 // network.
 func (p *Params) BlockOneSubsidy() int64 {
@@ -742,12 +699,11 @@
 // proportions.
 func (p *Params) TotalSubsidyProportions() uint16 {
 	return p.WorkRewardProportion + p.StakeRewardProportion + p.BlockTaxProportion
-=======
+}
+
 func init() {
 	// Register all default networks when the package is initialized.
 	mustRegister(&MainNetParams)
-	mustRegister(&TestNet3Params)
-	mustRegister(&RegressionNetParams)
+	mustRegister(&TestNetParams)
 	mustRegister(&SimNetParams)
->>>>>>> c7e5d56b
 }